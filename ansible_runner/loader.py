--- conflicted
+++ resolved
@@ -122,7 +122,6 @@
             path = os.path.expanduser(os.path.join(self.base_path, path))
         return path
 
-<<<<<<< HEAD
     def _load_file_data(self, path, encoding='utf-8'):
         '''
         Load file contents from cache or disk.
@@ -184,7 +183,6 @@
         self._cache[path] = contents 
         return contents
 
-=======
     def isfile(self, path):
         '''
         Check if the path is a file
@@ -195,7 +193,6 @@
         :returns: boolean
         '''
         return os.path.isfile(self.abspath(path))
->>>>>>> 04169e12
 
     def load_file(self, path, objtype=None, encoding='utf-8'):
         '''
