--- conflicted
+++ resolved
@@ -608,12 +608,8 @@
 
 
 @pytest.mark.parametrize('container_runtime', ['docker', 'podman'])
-<<<<<<< HEAD
-def test_containerization_settings(mock_mkdir, container_runtime):
+def test_containerization_settings(tmpdir, container_runtime):
     pytest.skip('need to run integration tests')
-=======
-def test_containerization_settings(tmpdir, container_runtime):
->>>>>>> f51ec11d
     with patch('ansible_runner.runner_config.RunnerConfig.containerized', new_callable=PropertyMock) as mock_containerized:
         rc = RunnerConfig(tmpdir)
         rc.playbook = 'main.yaml'
