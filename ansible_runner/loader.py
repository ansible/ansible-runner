#
# Licensed to the Apache Software Foundation (ASF) under one
# or more contributor license agreements.  See the NOTICE file
# distributed with this work for additional information
# regarding copyright ownership.  The ASF licenses this file
# to you under the Apache License, Version 2.0 (the
# "License"); you may not use this file except in compliance
# with the License.  You may obtain a copy of the License at
#
#   http://www.apache.org/licenses/LICENSE-2.0
#
# Unless required by applicable law or agreed to in writing,
# software distributed under the License is distributed on an
# "AS IS" BASIS, WITHOUT WARRANTIES OR CONDITIONS OF ANY
# KIND, either express or implied.  See the License for the
# specific language governing permissions and limitations
# under the License.
#
import os
import json

from yaml import safe_load, YAMLError
from six import string_types

from ansible_runner.exceptions import ConfigurationError
from ansible_runner.output import debug


class ArtifactLoader(object):
    '''
    Handles loading and caching file contents from disk

    This class will load the file contents and attempt to deserialize the
    contents as either JSON or YAML.  If the file contents cannot be
    deserialized, the contents will be returned to the caller as a string.

    The deserialized file contents are stored as a cached object in the
    instance to avoid any additional reads from disk for subsequent calls
    to load the same file.
    '''

    def __init__(self, base_path):
        self._cache = {}
        self.base_path = base_path

    def _load_json(self, contents):
        '''
        Attempts to deserialize the contents of a JSON object

        Args:
            contents (string): The contents to deserialize

        Returns:
            dict: If the contents are JSON serialized

            None: If the contents are not JSON serialized
        '''
        try:
            return json.loads(contents)
        except ValueError:
            pass

    def _load_yaml(self, contents):
        '''
        Attempts to deserialize the contents of a YAML object

        Args:
            contents (string): The contents to deserialize

        Returns:
            dict: If the contents are YAML serialized

            None: If the contents are not YAML serialized
        '''
        try:
            return safe_load(contents)
        except YAMLError as exc:
            pass

    def get_contents(self, path):
        '''
        Loads the contents of the file specified by path

        Args:
            path (string): The relative or absolute path to the file to
                be loaded.  If the path is relative, then it is combined
                with the base_path to generate a full path string

        Returns:
            string: The contents of the file as a string

        Raises:
            ConfigurationError: If the file cannot be loaded
        '''
        try:
            if not os.path.exists(path):
                raise ConfigurationError('specified path does not exist %s' % path)

            with open(path) as f:
                data = f.read()

            return data

        except (IOError, OSError) as exc:
            raise ConfigurationError('error trying to load file contents: %s' % exc)

    def abspath(self, path):
        '''
        Transform the path to an absolute path

        Args:
            path (string): The path to transform to an absolute path

        Returns:
            string: The absolute path to the file
        '''
        if not path.startswith(os.path.sep) or path.startswith('~'):
            path = os.path.expanduser(os.path.join(self.base_path, path))
        return path

    def isfile(self, path):
        '''
        Check if the path is a file

        :params path: The path to the file to check.  If the path is relative
            it will be exanded to an absolute path

        :returns: boolean
        '''
        return os.path.isfile(self.abspath(path))

    def load_file(self, path, objtype=None, encoding='utf-8'):
        '''
        Load the file specified by path

        This method will first try to load the file contents from cache and
        if there is a cache miss, it will load the contents from disk

        Args:
            path (string): The full or relative path to the file to be loaded

            encoding (string): The file contents text encoding

            objtype (object): The object type of the file contents.  This
                is used to type check the deserialized content against the
                contents loaded from disk.
                Ignore serializing if objtype is string_types

        Returns:
            object: The deserialized file contents which could be either a
                string object or a dict object

        Raises:
            ConfigurationError:
        '''
        path = self.abspath(path)
        debug('file path is %s' % path)

        if path in self._cache:
            return self._cache[path]

        try:
            debug('cache miss, attempting to load file from disk: %s' % path)
            contents = self.get_contents(path)
            parsed_data = contents.encode(encoding)
        except ConfigurationError as exc:
            debug(exc)
            raise
        except UnicodeEncodeError as exc:
            raise ConfigurationError('unable to encode file contents')

        if objtype is not string_types:
            for deserializer in (self._load_json, self._load_yaml):
                parsed_data = deserializer(contents)
                if parsed_data:
                    break

<<<<<<< HEAD
        if objtype and not isinstance(parsed_data, objtype):
            debug('specified file %s is not of type %s' % (path, objtype))
            raise ConfigurationError('invalid file serialization type for contents')
=======
            if objtype and not isinstance(parsed_data, objtype):
                self.logger.debug('specified file %s is not of type %s' % (path, objtype))
                raise ConfigurationError('invalid file serialization type for contents')
>>>>>>> 18944056

        self._cache[path] = parsed_data
        return parsed_data<|MERGE_RESOLUTION|>--- conflicted
+++ resolved
@@ -175,15 +175,9 @@
                 if parsed_data:
                     break
 
-<<<<<<< HEAD
-        if objtype and not isinstance(parsed_data, objtype):
-            debug('specified file %s is not of type %s' % (path, objtype))
-            raise ConfigurationError('invalid file serialization type for contents')
-=======
             if objtype and not isinstance(parsed_data, objtype):
-                self.logger.debug('specified file %s is not of type %s' % (path, objtype))
+                debug('specified file %s is not of type %s' % (path, objtype))
                 raise ConfigurationError('invalid file serialization type for contents')
->>>>>>> 18944056
 
         self._cache[path] = parsed_data
         return parsed_data