import os
import re

from functools import partial

from six import string_types
from pexpect import TIMEOUT, EOF

from pytest import raises
from mock import patch
from mock import Mock

from ansible_runner.runner_config import RunnerConfig
from ansible_runner.loader import ArtifactLoader
from ansible_runner.exceptions import ConfigurationError


def load_file_side_effect(path, value=None, *args, **kwargs):
    if args[0] == path:
        if value:
            return value
    raise ConfigurationError


def test_runner_config_init_defaults():
    rc = RunnerConfig('/')
    assert rc.private_data_dir == '/'
    assert rc.ident is not None
    assert rc.playbook is None
    assert rc.inventory is None
    assert rc.limit is None
    assert rc.module is None
    assert rc.module_args is None
    assert rc.artifact_dir == os.path.join('/artifacts/%s' % rc.ident)
    assert rc.logger is not None
    assert isinstance(rc.loader, ArtifactLoader)


def test_runner_config_init_with_ident():
    rc = RunnerConfig('/', ident='test')
    assert rc.private_data_dir == '/'
    assert rc.ident == 'test'
    assert rc.playbook is None
    assert rc.inventory is None
    assert rc.limit is None
    assert rc.module is None
    assert rc.module_args is None
    assert rc.artifact_dir == os.path.join('/artifacts/test')
    assert rc.logger is not None
    assert isinstance(rc.loader, ArtifactLoader)


def test_prepare_environment_vars_only_strings():
    rc = RunnerConfig(private_data_dir="/")

    value = dict(A=1, B=True, C="foo")
    envvar_side_effect = partial(load_file_side_effect, 'env/envvars', value)

    with patch.object(rc.loader, 'load_file', side_effect=envvar_side_effect):
        rc.prepare_env()
        assert 'A' in rc.env
        assert isinstance(rc.env['A'], string_types)
        assert 'B' in rc.env
        assert isinstance(rc.env['B'], string_types)
        assert 'C' in rc.env
        assert isinstance(rc.env['C'], string_types)


def test_prepare_env_ad_hoc_command():
    rc = RunnerConfig(private_data_dir="/")

    value = {'AD_HOC_COMMAND_ID': 'teststring'}
    envvar_side_effect = partial(load_file_side_effect, 'env/envvars', value)

    with patch.object(rc.loader, 'load_file', side_effect=envvar_side_effect):
        rc.prepare_env()
        assert rc.cwd == '/'


def test_prepare_environment_pexpect_defaults():
    rc = RunnerConfig(private_data_dir="/")
    rc.prepare_env()

    assert len(rc.expect_passwords) == 2
    assert TIMEOUT in rc.expect_passwords
    assert rc.expect_passwords[TIMEOUT] is None
    assert EOF in rc.expect_passwords
    assert rc.expect_passwords[EOF] is None


def test_prepare_env_passwords():
    rc = RunnerConfig(private_data_dir='/')

    value = {'^SSH [pP]assword.*$': 'secret'}
    password_side_effect = partial(load_file_side_effect, 'env/passwords', value)

    with patch.object(rc.loader, 'load_file', side_effect=password_side_effect):
        rc.prepare_env()
        rc.expect_passwords.pop(TIMEOUT)
        rc.expect_passwords.pop(EOF)
        assert len(rc.expect_passwords) == 1
        assert isinstance(list(rc.expect_passwords.keys())[0], re._pattern_type)
        assert 'secret' in rc.expect_passwords.values()


def test_prepare_env_extra_vars_defaults():
    rc = RunnerConfig('/')
    rc.prepare_env()
    assert rc.extra_vars == {}


def test_prepare_env_extra_vars():
    rc = RunnerConfig('/')

    value = {'test': 'string'}
    extravars_side_effect = partial(load_file_side_effect, 'env/extravars', value)

    with patch.object(rc.loader, 'load_file', side_effect=extravars_side_effect):
        rc.prepare_env()
        assert rc.extra_vars  == value


def test_prepare_env_settings_defaults():
    rc = RunnerConfig('/')
    rc.prepare_env()
    assert rc.settings == {}


def test_prepare_env_settings():
    rc = RunnerConfig('/')

    value = {'test': 'string'}
    settings_side_effect = partial(load_file_side_effect, 'env/settings', value)

    with patch.object(rc.loader, 'load_file', side_effect=settings_side_effect):
        rc.prepare_env()
        assert rc.settings == value


def test_prepare_env_sshkey_defaults():
    rc = RunnerConfig('/')
    rc.prepare_env()
    assert rc.ssh_key_data is None


def test_prepare_env_sshkey():
    rc = RunnerConfig('/')

    value = '01234567890'
    sshkey_side_effect = partial(load_file_side_effect, 'env/ssh_key', value)

    with patch.object(rc.loader, 'load_file', side_effect=sshkey_side_effect):
        rc.prepare_env()
        assert rc.ssh_key_data == value


def test_prepare_env_defaults():
    rc = RunnerConfig('/')
    rc.prepare_env()

    assert rc.idle_timeout == 120
    assert rc.job_timeout == 120
    assert rc.pexpect_timeout == 5
    assert rc.cwd == '/project'


def test_prepare_inventory():
    rc = RunnerConfig(private_data_dir='/')
    rc.prepare_inventory()
    assert rc.inventory == '/inventory'
    rc.inventory = '/tmp/inventory'
    rc.prepare_inventory()
    assert rc.inventory == '/tmp/inventory'


def test_generate_ansible_command():
    rc = RunnerConfig(private_data_dir='/', playbook='main.yaml')
    rc.prepare_inventory()

    rc.extra_vars = None
    cmd = rc.generate_ansible_command()
    assert cmd == ['ansible-playbook', '-i', '/inventory', 'main.yaml']

    rc.extra_vars = {'test': 'string'}
    cmd = rc.generate_ansible_command()
<<<<<<< HEAD
    assert cmd == ['ansible-playbook', '-i', '/inventory', '-e', 'test=string', 'main.yaml']

=======
    assert cmd == ['ansible-playbook', '-i', '/inventory', '-e', '@/env/extravars', 'main.yaml']
>>>>>>> a5113500
    rc.extra_vars = None

    rc.verbosity = 3
    cmd = rc.generate_ansible_command()
    assert cmd == ['ansible-playbook', '-i', '/inventory', '-vvv', 'main.yaml']
    rc.verbosity = None

    rc.limit = 'hosts'
    cmd = rc.generate_ansible_command()
    assert cmd == ['ansible-playbook', '-i', '/inventory', '--limit', 'hosts', 'main.yaml']

    rc.module = 'setup'
    cmd = rc.generate_ansible_command()
    assert cmd == ['ansible', '-i', '/inventory', '--limit', 'hosts', '-m', 'setup']

    rc.module_args = 'test=string'
    cmd = rc.generate_ansible_command()
    assert cmd == ['ansible', '-i', '/inventory', '--limit', 'hosts', '-m', 'setup', '-a', 'test=string']



def test_prepare_command_defaults():
    rc = RunnerConfig('/')

    cmd_side_effect = partial(load_file_side_effect, 'args')

    def generate_side_effect():
        return 'test string'

    with patch.object(rc.loader, 'load_file', side_effect=cmd_side_effect):
        with patch.object(rc, 'generate_ansible_command', side_effect=generate_side_effect):
            rc.prepare_command()
            rc.command == 'test string'


def test_prepare_command_with_args():
    rc = RunnerConfig('/')

    value = 'test string'
    args_side_effect = partial(load_file_side_effect, 'args', value)

    with patch.object(rc.loader, 'load_file', side_effect=args_side_effect):
        rc.prepare_command()
        assert rc.command == value


def test_prepare_with_defaults():
    rc = RunnerConfig('/')

    rc.prepare_inventory = Mock()
    rc.prepare_env = Mock()
    rc.prepare_command = Mock()

    rc.ssh_key_data = None
    rc.artifact_dir = '/'
    rc.env = {}

    with raises(ConfigurationError) as exc:
        rc.prepare()
        assert str(exc) == 'Runner playbook is not defined'


def test_prepare():
    rc = RunnerConfig('/')

    rc.prepare_inventory = Mock()
    rc.prepare_env = Mock()
    rc.prepare_command = Mock()

    rc.ssh_key_data = None
    rc.artifact_dir = '/'
    rc.env = {}
    rc.playbook = 'main.yaml'

    os.environ['AWX_LIB_DIRECTORY'] = '/'

    rc.prepare()

    assert rc.prepare_inventory.called
    assert rc.prepare_env.called
    assert rc.prepare_command.called

    assert not hasattr(rc, 'ssh_key_path')
    assert not hasattr(rc, 'ssh_auth_sock')
    assert not hasattr(rc, 'command')

    assert rc.env['ANSIBLE_STDOUT_CALLBACK'] == 'awx_display'
    assert rc.env['ANSIBLE_RETRY_FILES_ENABLED'] == 'False'
    assert rc.env['ANSIBLE_HOST_KEY_CHECKING'] == 'False'
    assert rc.env['AWX_ISOLATED_DATA_DIR'] == '/'
    assert rc.env['PYTHONPATH'] == '/:'


def test_prepare_with_ssh_key():
    rc = RunnerConfig('/')

    rc.prepare_inventory = Mock()
    rc.prepare_env = Mock()
    rc.prepare_command = Mock()

    rc.wrap_args_with_ssh_agent = Mock()
    rc.open_fifo_write = Mock()

    rc.ssh_key_data = None
    rc.artifact_dir = '/'
    rc.env = {}
    rc.playbook = 'main.yaml'
    rc.ssh_key_data = '01234567890'
    rc.command = 'ansible-playbook'

    os.environ['AWX_LIB_DIRECTORY'] = '/'

    rc.prepare()

    assert rc.ssh_key_path == '/ssh_key_data'
    assert rc.ssh_auth_sock == '/ssh_auth.sock'
    assert rc.wrap_args_with_ssh_agent.called
    assert rc.open_fifo_write.called


def test_wrap_args_with_ssh_agent_defaults():
    rc = RunnerConfig('/')
    res = rc.wrap_args_with_ssh_agent(['ansible-playbook', 'main.yaml'], '/tmp/sshkey')
    assert res == ['ssh-agent', 'sh', '-c', 'ssh-add /tmp/sshkey && rm -f /tmp/sshkey && ansible-playbook main.yaml']


def test_wrap_args_with_ssh_agent_with_auth():
    rc = RunnerConfig('/')
    res = rc.wrap_args_with_ssh_agent(['ansible-playbook', 'main.yaml'], '/tmp/sshkey', '/tmp/sshauth')
    assert res == ['ssh-agent', '-a', '/tmp/sshauth', 'sh', '-c', 'ssh-add /tmp/sshkey && rm -f /tmp/sshkey && ansible-playbook main.yaml']


def test_wrap_args_with_ssh_agent_silent():
    rc = RunnerConfig('/')
    res = rc.wrap_args_with_ssh_agent(['ansible-playbook', 'main.yaml'], '/tmp/sshkey', silence_ssh_add=True)
    assert res == ['ssh-agent', 'sh', '-c', 'ssh-add /tmp/sshkey 2>/dev/null && rm -f /tmp/sshkey && ansible-playbook main.yaml']


def test_fifo_write():
    pass


def test_args2cmdline():
    rc = RunnerConfig('/')
    res = rc.args2cmdline('ansible', '-m', 'setup', 'localhost')
    assert res == 'ansible -m setup localhost'<|MERGE_RESOLUTION|>--- conflicted
+++ resolved
@@ -183,12 +183,7 @@
 
     rc.extra_vars = {'test': 'string'}
     cmd = rc.generate_ansible_command()
-<<<<<<< HEAD
-    assert cmd == ['ansible-playbook', '-i', '/inventory', '-e', 'test=string', 'main.yaml']
-
-=======
     assert cmd == ['ansible-playbook', '-i', '/inventory', '-e', '@/env/extravars', 'main.yaml']
->>>>>>> a5113500
     rc.extra_vars = None
 
     rc.verbosity = 3
